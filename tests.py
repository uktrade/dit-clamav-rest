--- conflicted
+++ resolved
@@ -77,7 +77,6 @@
         response = self.app.get("/")
 
         self.assertEqual(response.status_code, 502)
-<<<<<<< HEAD
         self.assertEqual(response.data, b'Service Unavailable')
 
     @mock.patch("clamav_rest.cd.ping")
@@ -87,8 +86,6 @@
         response = self.app.get("/")
 
         self.assertEqual(response.status_code, 500)
-=======
->>>>>>> de6ab046
         self.assertEqual(response.data, b'Service Unavailable')
 
     @mock.patch("clamav_rest.cd.ping")
